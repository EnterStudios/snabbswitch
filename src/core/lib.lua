-- Use of this source code is governed by the Apache 2.0 license; see COPYING.

module(...,package.seeall)

local ffi = require("ffi")
local C = ffi.C
local getopt = require("lib.lua.alt_getopt")
local syscall = require("syscall")
require("core.clib_h")
local bit = require("bit")
local band, bor, bnot, lshift, rshift, bswap =
   bit.band, bit.bor, bit.bnot, bit.lshift, bit.rshift, bit.bswap
local tonumber = tonumber -- Yes, this makes a performance difference.
local cast = ffi.cast

-- Returns true if x and y are structurally similar (isomorphic).
function equal (x, y)
   if type(x) ~= type(y) then return false end
   if type(x) == 'table' then
      for k, v in pairs(x) do
         if not equal(v, y[k]) then return false end
      end
      for k, _ in pairs(y) do
         if x[k] == nil then return false end
      end
      return true
   elseif type(x) == 'cdata' then
      local size = ffi.sizeof(x)
      if ffi.sizeof(y) ~= size then return false end
      return C.memcmp(x, y, size) == 0
   else
      return x == y
   end
end

function can_open(filename, mode)
    mode = mode or 'r'
    local f = io.open(filename, mode)
    if f == nil then return false end
    f:close()
    return true
end

function can_read(filename)
    return can_open(filename, 'r')
end

function can_write(filename)
    return can_open(filename, 'w')
end

--- Return `command` in the Unix shell and read `what` from the result.
function readcmd (command, what)
   local f = io.popen(command)
   local value = f:read(what)
   f:close()
   return value
end

function readfile (filename, what)
   local f = io.open(filename, "r")
   if f == nil then error("Unable to open file: " .. filename) end
   local value = f:read(what)
   f:close()
   return value
end

function writefile (filename, value)
   local f = io.open(filename, "w")
   if f == nil then error("Unable to open file: " .. filename) end
   local result = f:write(value)
   f:close()
   return result
end

function readlink (path)
    local buf = ffi.new("char[?]", 512)
    local len = C.readlink(path, buf, 512)
    if len < 0 then return nil, ffi.errno() end
    return ffi.string(buf, len)
end

function dirname(path)
    if not path then return path end

    local buf = ffi.new("char[?]", #path+1)
    ffi.copy(buf, path)
    local ptr = C.dirname(buf)
    return ffi.string(ptr)
end

function basename(path)
    if not path then return path end

    local buf = ffi.new("char[?]", #path+1)
    ffi.copy(buf, path)
    local ptr = C.basename(buf)
    return ffi.string(ptr)
end

-- Return the name of the first file in `dir`.
function firstfile (dir)
   return readcmd("ls -1 "..dir.." 2>/dev/null", "*l")
end

function firstline (filename) return readfile(filename, "*l") end

function files_in_directory (dir)
   local files = {}
   for line in io.popen('ls -1 "'..dir..'" 2>/dev/null'):lines() do
      table.insert(files, line)
   end
   return files
end

-- Load Lua value from string.
function load_string (string)
   return loadstring("return "..string)()
end

-- Read a Lua conf from file and return value.
function load_conf (file)
   return dofile(file)
end

-- Store Lua representation of value in file.
function store_conf (file, value)
   local indent = 0
   local function print_indent (stream)
      for i = 1, indent do stream:write(" ") end
   end
   local function print_value (value, stream)
      local  type = type(value)
      if     type == 'table'  then
         indent = indent + 2
         stream:write("{\n")
         if #value == 0 then
            for key, value in pairs(value) do
               print_indent(stream)
               stream:write(key, " = ")
               print_value(value, stream)
               stream:write(",\n")
            end
         else
            for _, value in ipairs(value) do
               print_indent(stream)
               print_value(value, stream)
               stream:write(",\n")
            end
         end
         indent = indent - 2
         print_indent(stream)
         stream:write("}")
      elseif type == 'string' then
         stream:write(("%q"):format(value))
      else
         stream:write(("%s"):format(value))
      end
   end
   local stream = assert(io.open(file, "w"))
   stream:write("return ")
   print_value(value, stream)
   stream:write("\n")
   stream:close()
end

-- Return a bitmask using the values of `bitset' as indexes.
-- The keys of bitset are ignored (and can be used as comments).
-- Example: bits({RESET=0,ENABLE=4}, 123) => 1<<0 | 1<<4 | 123
function bits (bitset, basevalue)
   local sum = basevalue or 0
   for _,n in pairs(bitset) do
      sum = bor(sum, lshift(1, n))
   end
   return sum
end

-- Return true if bit number 'n' of 'value' is set.
function bitset (value, n)
   return band(value, lshift(1, n)) ~= 0
end

-- Iterator factory for splitting a string by pattern
-- (http://lua-users.org/lists/lua-l/2006-12/msg00414.html)
function string:split(pat)
  local st, g = 1, self:gmatch("()("..pat..")")
  local function getter(self, segs, seps, sep, cap1, ...)
    st = sep and seps + #sep
    return self:sub(segs, (seps or 0) - 1), cap1 or sep, ...
  end
  local function splitter(self)
    if st then return getter(self, st, g()) end
  end
  return splitter, self
end

--- Hex dump and undump functions

function hexdump(s)
   if #s < 1 then return '' end
   local frm = ('%02X '):rep(#s-1)..'%02X'
   return string.format(frm, s:byte(1, #s))
end

function hexundump(h, n)
   local buf = ffi.new('char[?]', n)
   local i = 0
   for b in h:gmatch('%x%x') do
      buf[i] = tonumber(b, 16)
      i = i+1
      if i >= n then break end
   end
   return ffi.string(buf, n)
end

function comma_value(n) -- credit http://richard.warburton.it
   if type(n) == 'cdata' then
      n = tonumber(n)
   end
   if n ~= n then return "NaN" end
   local left,num,right = string.match(n,'^([^%d]*%d)(%d*)(.-)$')
   return left..(num:reverse():gsub('(%d%d%d)','%1,'):reverse())..right
end

function random_data(length)
   result = ""
   math.randomseed(os.time())
   for i=1,length do
      result = result..string.char(math.random(0, 255))
   end
   return result
end

-- Return a table for bounds-checked array access.
function bounds_checked (type, base, offset, size)
   type = ffi.typeof(type)
   local tptr = ffi.typeof("$ *", type)
   local wrap = ffi.metatype(ffi.typeof("struct { $ _ptr; }", tptr), {
                                __index = function(w, idx)
                                             assert(idx < size)
                                             return w._ptr[idx]
                                          end,
                                __newindex = function(w, idx, val)
                                                assert(idx < size)
                                                w._ptr[idx] = val
                                             end,
                             })
   return wrap(ffi.cast(tptr, ffi.cast("uint8_t *", base) + offset))
end

-- Return a function that will return false until duration has elapsed.
-- If mode is 'repeating' the timer will reset itself after returning true,
-- thus implementing an interval timer. Timefun defaults to `C.get_time_ns'.
function timer (duration, mode, timefun)
   timefun = timefun or C.get_time_ns
   local deadline = timefun() + duration
   local function oneshot ()
      return timefun() >= deadline
   end
   local function repeating ()
      if timefun() >= deadline then
         deadline = deadline + duration
         return true
      else return false end
   end
   if mode == 'repeating' then return repeating
   else return oneshot end
end

-- Loop until the function `condition` returns true.
function waitfor (condition)
   while not condition() do C.usleep(100) end
end

function yesno (flag)
   if flag then return 'yes' else return 'no' end
end

-- Increase value to be a multiple of size (if it is not already).
function align (value, size)
   if value % size == 0 then
      return value
   else
      return value + size - (value % size)
   end
end

function waitfor2(name, test, attempts, interval)
   io.write("Waiting for "..name..".")
   for count = 1,attempts do
      if test() then
         print(" ok")
          return
      end
      C.usleep(interval)
      io.write(".")
      io.flush()
   end
   print("")
   error("timeout waiting for " .. name)
end

-- Return "the IP checksum" of ptr:len.
--
-- NOTE: Checksums should seldom be computed in software. Packets
-- carried over hardware ethernet (e.g. 82599) should be checksummed
-- in hardware, and packets carried over software ethernet (e.g.
-- virtio) should be flagged as not requiring checksum verification.
-- So consider it a "code smell" to call this function.
function csum (ptr, len)
   return finish_csum(update_csum(ptr, len))
end

function update_csum (ptr, len,  csum0)
   ptr = ffi.cast("uint8_t*", ptr)
   local sum = csum0 or 0LL
   for i = 0, len-2, 2 do
      sum = sum + lshift(ptr[i], 8) + ptr[i+1]
   end
   if len % 2 == 1 then sum = sum + lshift(ptr[len-1], 1) end
   return sum
end

function finish_csum (sum)
   while band(sum, 0xffff) ~= sum do
      sum = band(sum + rshift(sum, 16), 0xffff)
   end
   return band(bnot(sum), 0xffff)
end


function malloc (etype)
   if type(etype) == 'string' then
      etype = ffi.typeof(etype)
   end
   local size = ffi.sizeof(etype)
   local ptr = memory.dma_alloc(size)
   return ffi.cast(ffi.typeof("$*", etype), ptr)
end


-- deepcopy from http://lua-users.org/wiki/CopyTable
-- with naive ctype support
function deepcopy(orig)
   local orig_type = type(orig)
   local copy
   if orig_type == 'table' then
      copy = {}
      for orig_key, orig_value in next, orig, nil do
         copy[deepcopy(orig_key)] = deepcopy(orig_value)
      end
      setmetatable(copy, deepcopy(getmetatable(orig)))
   elseif orig_type == 'ctype' then
      copy = ffi.new(ffi.typeof(orig))
      ffi.copy(copy, orig, ffi.sizeof(orig))
   else -- number, string, boolean, etc
      copy = orig
   end
   return copy
end

-- 'orig' must be an array, not a sparse array (hash)
function array_copy(orig)
   local result = {}
   for i=1,#orig do
      result[i] = orig[i]
   end
   return result
end

-- endian conversion helpers written in Lua
-- avoid C function call overhead while using C.xxxx counterparts
if ffi.abi("be") then
   -- nothing to do
   function htonl(b) return b end
   function htons(b) return b end
else
  -- htonl is unsigned, matching the C version and expectations.
   function htonl(b) return tonumber(cast('uint32_t', bswap(b))) end
   function htons(b) return rshift(bswap(b), 16) end
end
ntohl = htonl
ntohs = htons

-- Manipulation of bit fields in uint{8,16,32)_t stored in network
-- byte order.  Using bit fields in C structs is compiler-dependent
-- and a little awkward for handling endianness and fields that cross
-- byte boundaries.  We're bound to the LuaJIT compiler, so I guess
-- this would be save, but masking and shifting is guaranteed to be
-- portable.

local bitfield_endian_conversion = 
   { [16] = { ntoh = ntohs, hton = htons },
     [32] = { ntoh = ntohl, hton = htonl }
  }

function bitfield(size, struct, member, offset, nbits, value)
   local conv = bitfield_endian_conversion[size]
   local field
   if conv then
      field = conv.ntoh(struct[member])
   else
      field = struct[member]
   end
   local shift = size-(nbits+offset)
   local mask = lshift(2^nbits-1, shift)
   local imask = bnot(mask)
   if value then
      field = bor(band(field, imask),
                  band(lshift(value, shift), mask))
      if conv then
         struct[member] = conv.hton(field)
      else
         struct[member] = field
      end
   else
      return rshift(band(field, mask), shift)
   end
end

-- Process ARGS using ACTIONS with getopt OPTS/LONG_OPTS.
-- Return the remaining unprocessed arguments.
function dogetopt (args, actions, opts, long_opts)
   local opts,optind,optarg = getopt.get_ordered_opts(args, opts, long_opts)
   for i, v in ipairs(opts) do
      if actions[v] then
         actions[v](optarg[i])
      else
         error("unimplemented option: " .. v)
      end
   end
   local rest = {}
   for i = optind, #args do table.insert(rest, args[i]) end
   return rest
end

-- based on http://stackoverflow.com/a/15434737/1523491
function have_module (name)
   if package.loaded[name] then
      return true
   else
      for _, searcher in ipairs(package.loaders) do
         local loader = searcher(name)
         if type(loader) == 'function' then
            package.preload[name] = loader
            return true
         end
      end
      return false
   end
end

-- Exit with an error if we are not running as root.
function root_check (message)
   if syscall.geteuid() ~= 0 then
      print(message or "error: must run as root")
      main.exit(1)
   end
end

-- Simple token bucket for rate-limiting of events.  A token bucket is
-- created through
--
--  local tb = token_bucket_new({ rate = <rate> })
--
-- where <rate> is the maximum allowed rate in Hz, which defaults to
-- 10.  Conceptually, <rate> tokens are added to the bucket each
-- second and the bucket can hold no more than <rate> tokens but at
-- least one.
--

local token_bucket = {}
token_bucket.mt = { __index = token_bucket }
token_bucket.default = { rate = 10 }
function token_bucket_new (config)
   local config = config or token_bucket.default
   local tb = setmetatable({}, token_bucket.mt)
   tb:rate(config.rate or token_bucket.default.rate)
   tb._tstamp = C.get_monotonic_time()
   return tb
end

-- The rate can be set with the rate() method at any time, which fills
-- the token bucket an also returns the previous value.  If called
-- with a nil argument, returns the currently configured rate.
function token_bucket:rate (rate)
   if rate ~= nil then
      local old_rate = self._rate
      self._rate = rate
      self._max_tokens = math.max(rate, 1)
      self._tokens = self._max_tokens
      return old_rate
   end
   return self._rate
end

function token_bucket:_update (tokens)
   local now = C.get_monotonic_time()
   local tokens = math.min(self._max_tokens, tokens + self._rate*(now-self._tstamp))
   self._tstamp = now
   return tokens
end

-- The take() method tries to remove <n> tokens from the bucket.  If
-- enough tokens are available, they are subtracted from the bucket
-- and a true value is returned.  Otherwise, the bucket remains
-- unchanged and a false value is returned.  For efficiency, the
-- tokens accumulated since the last call to take() or can_take() are
-- only added if the request can not be fulfilled by the state of the
-- bucket when the method is called.
function token_bucket:take (n)
   local n = n or 1
   local result = false
   local tokens = self._tokens
   if n > tokens then
      tokens = self:_update(tokens)
   end
   if n <= tokens then
      tokens = tokens - n
      result = true
   end
   self._tokens = tokens
   return result
end

-- The can_take() method returns a true value if the bucket contains
-- at least <n> tokens, false otherwise.  The bucket is updated in a
-- layz fashion as described for the take() method.
function token_bucket:can_take (n)
   local n = n or 1
   local tokens = self._tokens
   if n <= tokens then
      return true
   end
   tokens = self:_update(tokens)
   self._tokens = tokens
   return n <= tokens
end

-- Simple rate-limited logging facility.  Usage:
--
--   local logger = lib.logger_new({ rate = <rate>,
--                                   discard_rate = <drate>,
--                                   fh = <fh>,
--                                   flush = true|false,
--                                   module = <module>,
--                                   date = true|false })
--   logger:log(message)
--
-- <rate>   maximum rate of messages per second.  Additional
--          messages are discarded. Default: 10
-- <drate>  maximum rate of logging of the number of discarded
--          messages.  Default: 0.5
-- <fh>     file handle to log to.  Default: io.stdout
-- flush    flush <fh> after each message if true
-- <module> name of the module to include in the message
-- date     include date in messages if true
--
-- The output format is
-- <date> <module>: message
--
-- The logger uses an automatic throttling mechanism to dynamically
-- lower the logging rate when the rate of discarded messages exceeds
-- the maximum log rate by a factor of 5 over one or multiple adjacent
-- intervals of 10 seconds.  For each such interval, the logging rate
-- is reduced by a factor of 2 with a lower bound of 0.1 Hz (i.e. one
-- message per 10 seconds).  For each 10-second interval for which the
-- rate of discarded messages is below the threshold, the logging rate
-- is increased by 1/4 of the original rate, i.e. it takes at least 40
-- seconds to ramp back up to the original rate.
--
-- The tables lib.logger_default and lib.logger_throttle are exposed
-- to the user as part of the API.
logger_default = {
   rate = 10,
   discard_rate = 0.5,
   fh = io.stdout,
   flush = true,
   module = '',
   date = true,
   date_fmt = "%b %d %Y %H:%M:%S ",
}
logger_throttle = {
   interval = 10, -- Sampling interval for discard rate
   excess = 5,   -- Multiple of rate at which to start throttling
   increment = 4, -- Fraction of rate to increase for un-throttling
   min_rate = 0.1, -- Minimum throttled rate
}
local logger = {
   default = logger_default,
   throttle = logger_throttle,
}
logger.mt = { __index = logger }

function logger_new (config)
   local config = config or logger.default
   local l = setmetatable({}, logger.mt)
   _config = setmetatable({}, { __index = logger.default })
   for k, v in pairs(config) do
      assert(_config[k], "Logger: unknown configuration option "..k)
      _config[k] = v
   end
   l._config = _config
   l._tb = token_bucket_new({ rate = _config.rate })
   l._discard_tb = token_bucket_new({ rate = _config.discard_rate })
   l._discards = 0
   local _throttle = {
      discards = 0,
      tstamp = C.get_monotonic_time(),
      rate = _config.rate * logger.throttle.excess,
      increment = _config.rate/logger.throttle.increment,
   }
   l._throttle = setmetatable(_throttle, { __index = logger.throttle })
   l._preamble = (l._config.module and l._config.module..': ') or ''
   return l
end

-- Log message <msg> unless the rate limit is exceeded.  Note that
-- <msg> is evaluated upon the method call in any case, which can have
-- a performance impact even when the message is discarded.  This can
-- be avoided by calling the can_log() method first, i.e.
--
--   if logger:can_log() then
--     logger:log('foo')
--   end
--
-- This framework should have very low processing overhead and should
-- be safe to call even form within packet-processing loops.  The
-- bottleneck currently is the call to clock_gettime().  Care has been
-- taken to make sure that this call is executed at most once in the
-- non-rate limited code path.

function logger:log (msg)
   if self._tb:take(1) then
      local config = self._config
      local throttle  = self._throttle
      throttle.discards = throttle.discards + self._discards
      local date = ''
      if config.date then
         date = os.date(config.date_fmt)
      end
      local preamble = date..self._preamble
      local fh = config.fh
      local now = C.get_monotonic_time()
      local interval = now-throttle.tstamp
      local samples = interval/throttle.interval
      local drate = throttle.discards/interval
      local current_rate = self._tb:rate()
      if self._discards > 0 and self._discard_tb:take(1) then
         fh:write(string.format(preamble.."%d messages discarded\n",
                                self._discards))
         throttle.discards = self._discards
         self._discards = 0
      end
      if samples >= 1 then
         if drate > throttle.rate then
            local min_rate = throttle.min_rate
            if current_rate > min_rate then
               local throttle_rate = math.max(min_rate,
                                              current_rate/2^samples)
               fh:write(string.format(preamble.."message discard rate %.2f exceeds "
                                      .."threshold (%.2f), throttling logging rate to "
                                      .."%.2f Hz%s\n",
                                   drate, throttle.rate, throttle_rate,
                                   (throttle_rate == min_rate and ' (minimum)') or ''))
               self._tb:rate(throttle_rate)
            end
         else
            local configured_rate = config.rate
            if current_rate < configured_rate then
               local throttle_rate = math.min(configured_rate,
                                              current_rate + throttle.increment*samples)
               fh:write(string.format(preamble.."unthrottling logging rate to "
                                      .."%.2f Hz%s\n",
                                   throttle_rate,
                                   (throttle_rate == configured_rate and ' (maximum)') or ''))
               self._tb:rate(throttle_rate)
            end
         end
         throttle.discards = 0
         throttle.tstamp = now
      end
      fh:write(preamble..msg..'\n')
      if config.flush then fh:flush() end
   else
      self._discards = self._discards + 1
   end
end

-- Return true if a message can be logged without being discarded,
-- false otherwise.  In the first case, it is guaranteed that the
-- token bucket for the logging rate-limiter contains at least one
-- token.  In the second case, the rate-limit is hit and the counter
-- of discarded messages is increased.
function logger:can_log ()
   if self._tb:can_take(1) then
      return true
   end
   self._discards = self._discards + 1
   return false
end

-- Wrapper around os.getenv which only returns the variable's value if it
-- is non-empty.
function getenv (name)
   local value = os.getenv(name)
   if value and #value ~= 0 then return value
   else return nil end
end

-- Compiler barrier.
-- Prevents LuaJIT from moving load/store operations over this call.
-- Any FFI call is sufficient to achieve this, see:
-- http://www.freelists.org/post/luajit/Compiler-loadstore-barrier-volatile-pointer-barriers-in-general,3
function compiler_barrier ()
   C.nop()
end

-- parse: Given ARG, a table of parameters or nil, assert that from
-- CONFIG all of the required keys are present, fill in any missing values for
-- optional keys, and error if any unknown keys are found.
--
-- ARG := { key=vaue, ... }
-- CONFIG := { key = {[required=boolean], [default=value]}, ... }
function parse (arg, config)
   local ret = {}
   if arg == nil then arg = {} end
   for k, o in pairs(config) do
      assert(arg[k] ~= nil or not o.required, "missing required parameter '"..k.."'")
   end
   for k, v in pairs(arg) do
      assert(config[k], "unrecognized parameter '"..k.."'")
      ret[k] = v
   end
   for k, o in pairs(config) do
      if ret[k] == nil then ret[k] = o.default end
   end
   return ret
end

function selftest ()
   print("selftest: lib")
   print("Testing equal")
   assert(true == equal({foo="bar"}, {foo="bar"}))
   assert(false == equal({foo="bar"}, {foo="bar", baz="foo"}))
   assert(false == equal({foo="bar", baz="foo"}, {foo="bar"}))
   print("Testing load_string")
   assert(equal(load_string("{1,2}"), {1,2}), "load_string failed.")
   print("Testing load/store_conf")
   local conf = { foo="1", bar=42, arr={2,"foo",4}}
   local testpath = "/tmp/snabb_lib_test_conf"
   store_conf(testpath, conf)
   assert(equal(conf, load_conf(testpath)), "Either `store_conf' or `load_conf' failed.")
   print("Testing csum")
   local data = "\x45\x00\x00\x73\x00\x00\x40\x00\x40\x11\xc0\xa8\x00\x01\xc0\xa8\x00\xc7"
   local cs = csum(data, string.len(data))
   assert(cs == 0xb861, "bad checksum: " .. bit.tohex(cs, 4))

--    assert(readlink('/etc/rc2.d/S99rc.local') == '../init.d/rc.local', "bad readlink")
--    assert(dirname('/etc/rc2.d/S99rc.local') == '/etc/rc2.d', "wrong dirname")
--    assert(basename('/etc/rc2.d/S99rc.local') == 'S99rc.local', "wrong basename")
   print("Testing hex(un)dump")
   assert(hexdump('\x45\x00\xb6\x7d\x00\xFA\x40\x00\x40\x11'):upper()
         :match('^45.00.B6.7D.00.FA.40.00.40.11$'), "wrong hex dump")
   assert(hexundump('4500 B67D 00FA400040 11', 10)
<<<<<<< HEAD
         =='\x45\x00\xb6\x7d\x00\xFA\x40\x00\x40\x11', "wrong hex undump")
   print("Testing ntohl")
   local raw_val = 0xf0d0b0f0
   assert(ntohl(raw_val) > 0, "ntohl must be unsigned")
   assert(ntohl(ntohl(raw_val)) == raw_val, 
      "calling ntohl twice must return the original value")
=======
          =='\x45\x00\xb6\x7d\x00\xFA\x40\x00\x40\x11', "wrong hex undump")

   -- test parse
   print("Testing parse")
   local function assert_parse_equal (arg, config, expected)
      assert(equal(parse(arg, config), expected))
   end
   local function assert_parse_error (arg, config)
      assert(not pcall(parse, arg, config))
   end

   local req = {required=true}
   local opt = {default=42}

   assert_parse_equal({a=1, b=2}, {a=req, b=req, c=opt}, {a=1, b=2, c=42})
   assert_parse_equal({a=1, b=2}, {a=req, b=req}, {a=1, b=2})
   assert_parse_equal({a=1, b=2, c=30}, {a=req, b=req, c=opt, d=opt}, {a=1, b=2, c=30, d=42})
   assert_parse_equal({a=1, b=2, d=10}, {a=req, b=req, c=opt, d=opt}, {a=1, b=2, c=42, d=10})
   assert_parse_equal({d=10}, {c=opt, d=opt}, {c=42, d=10})
   assert_parse_equal({}, {c=opt}, {c=42})
   assert_parse_equal({d=false}, {d=opt}, {d=false})
   assert_parse_equal({d=nil}, {d=opt}, {d=42})
   assert_parse_equal({a=false, b=2}, {a=req, b=req}, {a=false, b=2})
   assert_parse_equal(nil, {}, {})

   assert_parse_error({}, {a=req, b=req, c=opt})
   assert_parse_error({d=30}, {a=req, b=req, d=opt})
   assert_parse_error({a=1}, {a=req, b=req})
   assert_parse_error({b=1}, {a=req, b=req})
   assert_parse_error({a=nil, b=2}, {a=req, b=req})
   assert_parse_error({a=1, b=nil}, {a=req, b=req})
   assert_parse_error({a=1, b=2, d=10, e=100}, {a=req, b=req, d=opt})
   assert_parse_error({a=1, b=2, c=4}, {a=req, b=req})
   assert_parse_error({a=1, b=2}, {})
   assert_parse_error(nil, {a=req})
>>>>>>> 82292cd1
end<|MERGE_RESOLUTION|>--- conflicted
+++ resolved
@@ -763,15 +763,12 @@
    assert(hexdump('\x45\x00\xb6\x7d\x00\xFA\x40\x00\x40\x11'):upper()
          :match('^45.00.B6.7D.00.FA.40.00.40.11$'), "wrong hex dump")
    assert(hexundump('4500 B67D 00FA400040 11', 10)
-<<<<<<< HEAD
          =='\x45\x00\xb6\x7d\x00\xFA\x40\x00\x40\x11', "wrong hex undump")
    print("Testing ntohl")
    local raw_val = 0xf0d0b0f0
    assert(ntohl(raw_val) > 0, "ntohl must be unsigned")
    assert(ntohl(ntohl(raw_val)) == raw_val, 
       "calling ntohl twice must return the original value")
-=======
-          =='\x45\x00\xb6\x7d\x00\xFA\x40\x00\x40\x11', "wrong hex undump")
 
    -- test parse
    print("Testing parse")
@@ -806,5 +803,4 @@
    assert_parse_error({a=1, b=2, c=4}, {a=req, b=req})
    assert_parse_error({a=1, b=2}, {})
    assert_parse_error(nil, {a=req})
->>>>>>> 82292cd1
 end