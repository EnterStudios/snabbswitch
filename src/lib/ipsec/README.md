### Encapsulating Security Payload (lib.ipsec.esp)

The `lib.ipsec.esp` module contains two classes `esp_v6_encrypt` and
`esp_v6_decrypt` which implement implement packet encryption and
decryption with IPsec ESP using the AES-GCM-128 cipher in IPv6 transport
mode. Packets are encrypted with the key and salt provided to the classes
constructors. These classes do not implement any key exchange protocol.

The encrypt class accepts IPv6 packets and inserts a new [ESP
header](https://en.wikipedia.org/wiki/IPsec#Encapsulating_Security_Payload)
between the outer IPv6 header and the inner protocol header (e.g. TCP,
UDP, L2TPv3) and also encrypts the contents of the inner protocol
header. The decrypt class does the reverse: it decrypts the inner
protocol header and removes the ESP protocol header.

    DIAGRAM: ESP-Transport
         BEFORE ENCAPSULATION
    +-----------+-------------+------------+
    |orig Ether‑| orig IP Hdr |            |
    |net Hdr    |(any options)|  Payload   |
    +-----------+-------------+------------+
    
         AFTER ENCAPSULATION
    +-----------+-------------+-----+------------+---------+----+
    |orig Ether‑| orig IP Hd  | ESP |            |   ESP   | ESP|
    |net Hdr    |(any options)| Hdr |  Payload   | Trailer | ICV|
    +-----------+-------------+-----+------------+---------+----+
                                     <-----encryption----->
                               <---------integrity-------->

References:

- [IPsec Wikipedia page](https://en.wikipedia.org/wiki/IPsec).
- [RFC 4303](https://tools.ietf.org/html/rfc4303) on IPsec ESP.
- [RFC 4106](https://tools.ietf.org/html/rfc4106) on using AES-GCM with IPsec ESP.
- [LISP Data-Plane Confidentiality](https://tools.ietf.org/html/draft-ietf-lisp-crypto-02) example of a software layer above these apps that includes key exchange.

— Method **esp_v6_encrypt:new** *config*

— Method **esp_v6_decrypt:new** *config*

Returns a new encryption/decryption context respectively. *Config* must a
be a table with the following keys:

* `mode` - Encryption mode (string). The only accepted value is the
  string `"aes-128-gcm"`.
<<<<<<< HEAD
* `keymat` - Hex string containing 16 bytes of key material as specified
  in RFC 4106.
* `salt` - Hex string containing four bytes of salt as specified in
  RFC 4106.
* `spi` - “Security Parameter Index” as specified in RFC 4303.
* `window_size` - *Optional*. Width of the window in which out of order packets
  are accepted. The default is 128. (`esp_v6_decrypt` only.)
* `resync_threshold` - *Optional*. Number of consecutive packets allowed to
  fail decapsulation before attempting re-synchronization. The default is
  10,000. (`esp_v6_decrypt` only.)
* `resync_attempts` - *Optional*. Number of attempts to re-synchronize
  a packet that triggered re-synchronization. The default is 10.
  (`esp_v6_decrypt` only.)
=======
* `spi` - A 32 bit integer denoting the “Security Parameters Index” as
  specified in RFC 4303.
* `key` - Hexadecimal string of 32 digits (two digits for each byte) that
  denotes a 128-bit AES key as specified in RFC 4106.
* `salt` - Hexadecimal string of eight digits (two digits for each byte) that
  denotes four bytes of salt as specified in RFC 4106.
* `window_size` - *Optional*. Minimum width of the window in which out of order
  packets are accepted as specified in RFC 4303. The default is 128.
  (`esp_v6_decrypt` only.)
* `resync_threshold` - *Optional*. Number of consecutive packets allowed to
  fail decapsulation before attempting “Re-synchronization” as specified in
  RFC 4303. The default is 1024. (`esp_v6_decrypt` only.)
* `resync_attempts` - *Optional*. Number of attempts to re-synchronize
  a packet that triggered “Re-synchronization” as specified in RFC 4303. The
  default is 8. (`esp_v6_decrypt` only.)
>>>>>>> b08c0e04
* `auditing` - *Optional.* A boolean value indicating whether to enable or
  disable “Auditing” as specified in RFC 4303. The default is `nil` (no
  auditing). (`esp_v6_decrypt` only.)

— Method **esp_v6_encrypt:encapsulate** *packet*

Encapsulates *packet* and encrypts its payload. Returns `true` on success and
`false` otherwise.

— Method **esp_v6_decrypt:decapsulate** *packet*

Decapsulates *packet* and decrypts its payload. Returns `true` on success and
`false` otherwise.<|MERGE_RESOLUTION|>--- conflicted
+++ resolved
@@ -44,21 +44,6 @@
 
 * `mode` - Encryption mode (string). The only accepted value is the
   string `"aes-128-gcm"`.
-<<<<<<< HEAD
-* `keymat` - Hex string containing 16 bytes of key material as specified
-  in RFC 4106.
-* `salt` - Hex string containing four bytes of salt as specified in
-  RFC 4106.
-* `spi` - “Security Parameter Index” as specified in RFC 4303.
-* `window_size` - *Optional*. Width of the window in which out of order packets
-  are accepted. The default is 128. (`esp_v6_decrypt` only.)
-* `resync_threshold` - *Optional*. Number of consecutive packets allowed to
-  fail decapsulation before attempting re-synchronization. The default is
-  10,000. (`esp_v6_decrypt` only.)
-* `resync_attempts` - *Optional*. Number of attempts to re-synchronize
-  a packet that triggered re-synchronization. The default is 10.
-  (`esp_v6_decrypt` only.)
-=======
 * `spi` - A 32 bit integer denoting the “Security Parameters Index” as
   specified in RFC 4303.
 * `key` - Hexadecimal string of 32 digits (two digits for each byte) that
@@ -74,7 +59,6 @@
 * `resync_attempts` - *Optional*. Number of attempts to re-synchronize
   a packet that triggered “Re-synchronization” as specified in RFC 4303. The
   default is 8. (`esp_v6_decrypt` only.)
->>>>>>> b08c0e04
 * `auditing` - *Optional.* A boolean value indicating whether to enable or
   disable “Auditing” as specified in RFC 4303. The default is `nil` (no
   auditing). (`esp_v6_decrypt` only.)
