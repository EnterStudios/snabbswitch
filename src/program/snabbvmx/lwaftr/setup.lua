module(..., package.seeall)

local PcapFilter = require("apps.packet_filter.pcap_filter").PcapFilter
local V4V6 = require("apps.lwaftr.V4V6").V4V6
local VhostUser = require("apps.vhost.vhost_user").VhostUser
local basic_apps = require("apps.basic.basic_apps")
local bt = require("apps.lwaftr.binding_table")
local config = require("core.config")
local ethernet = require("lib.protocol.ethernet")
local ipv4_apps = require("apps.lwaftr.ipv4_apps")
local ipv6_apps = require("apps.lwaftr.ipv6_apps")
local lib = require("core.lib")
local lwaftr = require("apps.lwaftr.lwaftr")
local lwcounter = require("apps.lwaftr.lwcounter")
local lwutil = require("apps.lwaftr.lwutil")
local nh_fwd = require("apps.lwaftr.nh_fwd")
local pci = require("lib.hardware.pci")
local raw = require("apps.socket.raw")
local tap = require("apps.tap.tap")
local pcap = require("apps.pcap.pcap")

local fatal, file_exists = lwutil.fatal, lwutil.file_exists
local dir_exists, nic_exists = lwutil.dir_exists, lwutil.nic_exists
local yesno = lib.yesno

local function net_exists (pci_addr)
   local devices="/sys/class/net"
   return dir_exists(("%s/%s"):format(devices, pci_addr))
end

<<<<<<< HEAD
local function fatal (msg)
   print(msg)
   main.exit(1)
end

local function subset (keys, conf)
   local ret = {}
   for k,_ in pairs(keys) do ret[k] = conf[k] end
   return ret
end

=======
>>>>>>> bd2ea9e0
local function load_driver (pciaddr)
   local device_info = pci.device_info(pciaddr)
   return require(device_info.driver).driver
end

local function load_virt (c, nic_id, lwconf, interface)
   assert(type(interface) == 'table')
   assert(nic_exists(interface.pci), "Couldn't find NIC: "..interface.pci)
   local driver = assert(load_driver(interface.pci))

   print("Different VLAN tags: load two virtual interfaces")
   print(("%s ether %s"):format(nic_id, interface.mac_address))

   local qprdc = {
      discard_check_timer = interface.discard_check_timer,
      discard_wait = interface.discard_wait,
      discard_threshold = interface.discard_threshold,
   }

   local v4_nic_name, v6_nic_name = nic_id..'_v4', nic_id..'v6'
   config.app(c, v4_nic_name, driver, {
      pciaddr = interface.pci,
      vmdq = lwconf.vlan_tagging,
      vlan = lwconf.vlan_tagging and lwconf.v4_vlan_tag,
      qprdc = qprdc,
      macaddr = ethernet:ntop(lwconf.aftr_mac_inet_side),
      mtu = interface.mtu})
   config.app(c, v6_nic_name, driver, {
      pciaddr = interface.pci,
      vmdq = lwconf.vlan_tagging,
      vlan = lwconf.vlan_tagging and lwconf.v6_vlan_tag,
      qprdc = qprdc,
      macaddr = ethernet:ntop(lwconf.aftr_mac_b4_side),
      mtu = interface.mtu})

   return v4_nic_name, v6_nic_name
end

local function load_phy (c, nic_id, interface)
   assert(type(interface) == 'table')
   local vlan = interface.vlan and tonumber(interface.vlan)
   local chain_input, chain_output

   if nic_exists(interface.pci) then
      local driver = load_driver(interface.pci)
      local vlan = interface.vlan and tonumber(interface.vlan)
      print(("%s ether %s"):format(nic_id, interface.mac_address))
      if vlan then
         print(("%s vlan %d"):format(nic_id, vlan))
      end
      config.app(c, nic_id, driver, {
         pciaddr = interface.pci,
         vmdq = true,
         vlan = vlan,
         macaddr = interface.mac_address,
         mtu = interface.mtu})
      chain_input, chain_output = nic_id .. ".rx", nic_id .. ".tx"
   elseif net_exists(interface.pci) then
      print(("%s network interface %s"):format(nic_id, interface.pci))
      if vlan then
         print(("WARNING: VLAN not supported over %s. %s vlan %d"):format(interface.pci, nic_id, vlan))
      end
      config.app(c, nic_id, raw.RawSocket, interface.pci)
      chain_input, chain_output = nic_id .. ".rx", nic_id .. ".tx"
   else
      print(("Couldn't find device info for PCI address '%s'"):format(interface.pci))
      if not interface.mirror_id then
         fatal("Neither PCI nor tap interface given")
      end
      print(("Using tap interface '%s' instead"):format(interface.mirror_id))
      config.app(c, nic_id, tap.Tap, interface.mirror_id)
      print(("Running VM via tap interface '%s'"):format(interface.mirror_id))
      interface.mirror_id = nil   -- Hack to avoid opening again as mirror port.
      print(("SUCCESS %s"):format(chain_input))
      chain_input, chain_output = nic_id .. ".input", nic_id .. ".output"
   end
   return chain_input, chain_output
end

local function requires_splitter (lwconf)
   if not lwconf.vlan_tagging then return true end
   return lwconf.v4_vlan_tag == lwconf.v6_vlan_tag
end

function lwaftr_app(c, conf, lwconf, sock_path)
   assert(type(conf) == 'table')
   assert(type(lwconf) == 'table')

   if lwconf.binding_table then
      conf.preloaded_binding_table = bt.load(lwconf.binding_table)
   end

   print(("Hairpinning: %s"):format(yesno(lwconf.hairpinning)))
   local counters = lwcounter.init_counters()

   local virt_id = "vm_" .. conf.interface.id
   local phy_id = "nic_" .. conf.interface.id

   local chain_input, chain_output
   local v4_input, v4_output, v6_input, v6_output

   local use_splitter = requires_splitter(lwconf)
   if not use_splitter then
      local v4, v6 = load_virt(c, phy_id, lwconf, conf.interface)
      v4_output, v6_output = v4..".tx", v6..".tx"
      v4_input, v6_input   = v4..".rx", v6..".rx"
   else
      chain_input, chain_output = load_phy(c, phy_id, conf.interface)
   end

   if conf.ipv4_interface or conf.ipv6_interface then
      if use_splitter then
         local mirror_id = conf.interface.mirror_id
         if mirror_id then
            print(("Mirror port %s found"):format(mirror_id))
            config.app(c, "Mirror", tap.Tap, mirror_id)
            config.app(c, "Sink", basic_apps.Sink)
            config.link(c, "nic_v4v6.mirror -> Mirror.input")
            config.link(c, "Mirror.output -> Sink.input")
         end
         config.app(c, "nic_v4v6", V4V6, { description = "nic_v4v6",
                                           mirror = mirror_id and true or false})
         config.link(c, chain_output .. " -> nic_v4v6.input")
         config.link(c, "nic_v4v6.output -> " .. chain_input)

         v4_output, v6_output = "nic_v4v6.v4", "nic_v4v6.v6"
         v4_input, v6_input   = "nic_v4v6.v4", "nic_v4v6.v6"
      end
   end

   if conf.ipv6_interface then
      conf.ipv6_interface.mac_address = conf.interface.mac_address
      print(("IPv6 fragmentation and reassembly: %s"):format(yesno(
             conf.ipv6_interface.fragmentation)))
      if conf.ipv6_interface.fragmentation then
         local mtu = conf.ipv6_interface.mtu or lwconf.ipv6_mtu
         config.app(c, "reassemblerv6", ipv6_apps.ReassembleV6, {
            counters = counters,
            max_ipv6_reassembly_packets = lwconf.max_ipv6_reassembly_packets,
            max_fragments_per_reassembly_packet = lwconf.max_fragments_per_reassembly_packet,
         })
         config.app(c, "fragmenterv6", ipv6_apps.Fragmenter, {
            counters = counters,
            mtu = mtu,
         })
         config.link(c, v6_output .. " -> reassemblerv6.input")
         config.link(c, "fragmenterv6.output -> " .. v6_input)
         v6_input, v6_output  = "fragmenterv6.input", "reassemblerv6.output"
      end
      if conf.ipv6_interface.ipv6_ingress_filter then
         local filter = conf.ipv6_interface.ipv6_ingress_filter
         print(("IPv6 ingress filter: '%s'"):format(filter))
         config.app(c, "ingress_filterv6", PcapFilter, { filter = filter })
         config.link(c, v6_output .. " -> ingress_filterv6.input")
         v6_output = "ingress_filterv6.output"
      end
      if conf.ipv6_interface.ipv6_egress_filter then
         local filter = conf.ipv6_interface.ipv6_egress_filter
         print(("IPv6 egress filter: '%s'"):format(filter))
         config.app(c, "egress_filterv6", PcapFilter, { filter = filter })
         config.link(c, "egress_filterv6.output -> " .. v6_input)
         v6_input = "egress_filterv6.input"
      end
   end

   if conf.ipv4_interface then
      conf.ipv4_interface.mac_address = conf.interface.mac_address
      print(("IPv4 fragmentation and reassembly: %s"):format(yesno(
             conf.ipv4_interface.fragmentation)))
      if conf.ipv4_interface.fragmentation then
         local mtu = conf.ipv4_interface.mtu or lwconf.ipv4_mtu
         config.app(c, "reassemblerv4", ipv4_apps.Reassembler, {
            counters = counters,
            max_ipv4_reassembly_packets = lwconf.max_ipv4_reassembly_packets,
            max_fragments_per_reassembly_packet = lwconf.max_fragments_per_reassembly_packet,
         })
         config.app(c, "fragmenterv4", ipv4_apps.Fragmenter, {
            counters = counters,
            mtu = mtu
         })
         config.link(c, v4_output .. " -> reassemblerv4.input")
         config.link(c, "fragmenterv4.output -> " .. v4_input)
         v4_input, v4_output  = "fragmenterv4.input", "reassemblerv4.output"
      end
      if conf.ipv4_interface.ipv4_ingress_filter then
         local filter = conf.ipv4_interface.ipv4_ingress_filter
         print(("IPv4 ingress filter: '%s'"):format(filter))
         config.app(c, "ingress_filterv4", PcapFilter, { filter = filter })
         config.link(c, v4_output .. " -> ingress_filterv4.input")
         v4_output = "ingress_filterv4.output"
      end
      if conf.ipv4_interface.ipv4_egress_filter then
         local filter = conf.ipv4_interface.ipv4_egress_filter
         print(("IPv4 egress filter: '%s'"):format(filter))
         config.app(c, "egress_filterv4", PcapFilter, { filter = filter })
         config.link(c, "egress_filterv4.output -> " .. v4_input)
         v4_input = "egress_filterv4.input"
      end
   end

   if conf.ipv4_interface and conf.ipv6_interface and conf.preloaded_binding_table then
      print("lwAFTR service: enabled")
      config.app(c, "nh_fwd6", nh_fwd.nh_fwd6,
                 subset(nh_fwd.nh_fwd6.config, conf.ipv6_interface))
      config.link(c, v6_output .. " -> nh_fwd6.wire")
      config.link(c, "nh_fwd6.wire -> " .. v6_input)
      v6_input, v6_output = "nh_fwd6.vm", "nh_fwd6.vm"

      config.app(c, "nh_fwd4", nh_fwd.nh_fwd4,
                 subset(nh_fwd.nh_fwd4.config, conf.ipv4_interface))
      config.link(c, v4_output .. " -> nh_fwd4.wire")
      config.link(c, "nh_fwd4.wire -> " .. v4_input)
      v4_input, v4_output = "nh_fwd4.vm", "nh_fwd4.vm"

      lwconf.counters = counters
      config.app(c, "lwaftr", lwaftr.LwAftr, lwconf)
      config.link(c, "nh_fwd6.service -> lwaftr.v6")
      config.link(c, "lwaftr.v6 -> nh_fwd6.service")
      config.link(c, "nh_fwd4.service -> lwaftr.v4")
      config.link(c, "lwaftr.v4 -> nh_fwd4.service")

      -- Add a special hairpinning queue to the lwaftr app.
      config.link(c, "lwaftr.hairpin_out -> lwaftr.hairpin_in")
   else
      io.write("lwAFTR service: disabled ")
      print("(either empty binding_table or v6 or v4 interface config missing)")
   end

   if conf.ipv4_interface or conf.ipv6_interface then
      config.app(c, "vm_v4v6", V4V6, { description = "vm_v4v6",
                                       mirror = false })
      config.link(c, v6_output .. " -> vm_v4v6.v6")
      config.link(c, "vm_v4v6.v6 -> " .. v6_input)
      config.link(c, v4_output .. " -> vm_v4v6.v4")
      config.link(c, "vm_v4v6.v4 -> " .. v4_input)
      chain_input, chain_output = "vm_v4v6.input", "vm_v4v6.output"
   end

   if sock_path then
      local socket_path = sock_path:format(conf.interface.id)
      config.app(c, virt_id, VhostUser, { socket_path = socket_path })
      config.link(c, virt_id .. ".tx -> " .. chain_input)
      config.link(c, chain_output .. " -> " .. virt_id  .. ".rx")
   else
      config.app(c, "DummyVhost", basic_apps.Sink)
      config.link(c, "DummyVhost" .. ".tx -> " .. chain_input)
      config.link(c, chain_output .. " -> " .. "DummyVhost"  .. ".rx")
      print("Running without VM (no vHostUser sock_path set)")
   end
end

local function load_conf (conf_filename)
   local function load_lwaftr_config (conf, conf_filename)
      local filename = conf.lwaftr
      if not file_exists(filename) then
         filename = lib.dirname(conf_filename).."/"..filename
      end
      return require("apps.lwaftr.conf").load_lwaftr_config(filename)
   end
   local conf = dofile(conf_filename)
   return conf, load_lwaftr_config(conf, conf_filename)
end

local function lwaftr_app_check (c, conf, lwconf, sources, sinks)
   assert(type(conf) == "table")
   assert(type(lwconf) == "table")

   v4_input, v6_input = unpack(sources)
   v4_output, v6_output = unpack(sinks)

   if conf.ipv6_interface then
      if conf.ipv6_interface.fragmentation then
         local mtu = conf.ipv6_interface.mtu or lwconf.ipv6_mtu
         config.app(c, "reassemblerv6", ipv6_apps.ReassembleV6, {
            counters = counters,
            max_ipv6_reassembly_packets = lwconf.max_ipv6_reassembly_packets,
            max_fragments_per_reassembly_packet = lwconf.max_fragments_per_reassembly_packet,
         })
         config.app(c, "fragmenterv6", ipv6_apps.Fragmenter, {
            counters = counters,
            mtu = mtu,
         })
         config.link(c, v6_output .. " -> reassemblerv6.input")
         config.link(c, "fragmenterv6.output -> " .. v6_input)
         v6_input, v6_output  = "fragmenterv6.input", "reassemblerv6.output"
      end
      if conf.ipv6_interface.ipv6_ingress_filter then
         local filter = conf.ipv6_interface.ipv6_ingress_filter
         config.app(c, "ingress_filterv6", PcapFilter, { filter = filter })
         config.link(c, v6_output .. " -> ingress_filterv6.input")
         v6_output = "ingress_filterv6.output"
      end
      if conf.ipv6_interface.ipv6_egress_filter then
         local filter = conf.ipv6_interface.ipv6_egress_filter
         config.app(c, "egress_filterv6", PcapFilter, { filter = filter })
         config.link(c, "egress_filterv6.output -> " .. v6_input)
         v6_input = "egress_filterv6.input"
      end
   end

   if conf.ipv4_interface then
      if conf.ipv4_interface.fragmentation then
         local mtu = conf.ipv4_interface.mtu or lwconf.ipv4_mtu
         config.app(c, "reassemblerv4", ipv4_apps.Reassembler, {
            counters = counters,
            max_ipv4_reassembly_packets = lwconf.max_ipv4_reassembly_packets,
            max_fragments_per_reassembly_packet = lwconf.max_fragments_per_reassembly_packet,
         })
         config.app(c, "fragmenterv4", ipv4_apps.Fragmenter, {
            counters = counters,
            mtu = mtu
         })
         config.link(c, v4_output .. " -> reassemblerv4.input")
         config.link(c, "fragmenterv4.output -> " .. v4_input)
         v4_input, v4_output  = "fragmenterv4.input", "reassemblerv4.output"
      end
      if conf.ipv4_interface.ipv4_ingress_filter then
         local filter = conf.ipv4_interface.ipv4_ingress_filter
         config.app(c, "ingress_filterv4", PcapFilter, { filter = filter })
         config.link(c, v4_output .. " -> ingress_filterv4.input")
         v4_output = "ingress_filterv4.output"
      end
      if conf.ipv4_interface.ipv4_egress_filter then
         local filter = conf.ipv4_interface.ipv4_egress_filter
         config.app(c, "egress_filterv4", PcapFilter, { filter = filter })
         config.link(c, "egress_filterv4.output -> " .. v4_input)
         v4_input = "egress_filterv4.input"
      end
   end

   if conf.ipv4_interface and conf.ipv6_interface then
      config.app(c, "nh_fwd6", nh_fwd.nh_fwd6,
                 subset(nh_fwd.nh_fwd6.config, conf.ipv6_interface))
      config.link(c, v6_input.." -> nh_fwd6.wire")
      config.link(c, "nh_fwd6.wire -> "..v6_output)

      config.app(c, "nh_fwd4", nh_fwd.nh_fwd4,
                 subset(nh_fwd.nh_fwd4.config, conf.ipv4_interface))
      config.link(c, v4_input.."-> nh_fwd4.wire")
      config.link(c, "nh_fwd4.wire -> "..v6_output)

      lwconf.counters = lwcounter.init_counters()
      config.app(c, "lwaftr", lwaftr.LwAftr, lwconf)
      config.link(c, "nh_fwd6.service -> lwaftr.v6")
      config.link(c, "lwaftr.v6 -> nh_fwd6.service")
      config.link(c, "nh_fwd4.service -> lwaftr.v4")
      config.link(c, "lwaftr.v4 -> nh_fwd4.service")

      -- Add a special hairpinning queue to the lwaftr app.
      config.link(c, "lwaftr.hairpin_out -> lwaftr.hairpin_in")

      config.app(c, "vm_v4v6", V4V6, { description = "vm_v4v6",
                                       mirror = false })
      config.link(c, "nh_fwd6.vm -> vm_v4v6.v6")
      config.link(c, "vm_v4v6.v6 -> nh_fwd6.vm")
      config.link(c, "nh_fwd4.vm -> vm_v4v6.v4")
      config.link(c, "vm_v4v6.v4 -> nh_fwd6.vm")

      config.app(c, "DummyVhost", basic_apps.Sink)
      config.link(c, "DummyVhost.tx -> vm_v4v6.input")
      config.link(c, "vm_v4v6.output -> DummyVhost.rx")
   end
end

function load_check(c, conf_filename, inv4_pcap, inv6_pcap, outv4_pcap, outv6_pcap)
   local conf, lwconf = load_conf(conf_filename)

   config.app(c, "capturev4", pcap.PcapReader, inv4_pcap)
   config.app(c, "capturev6", pcap.PcapReader, inv6_pcap)
   config.app(c, "output_filev4", pcap.PcapWriter, outv4_pcap)
   config.app(c, "output_filev6", pcap.PcapWriter, outv6_pcap)
   if conf.vlan_tagging then
      config.app(c, "untagv4", vlan.Untagger, { tag=conf.v4_vlan_tag })
      config.app(c, "untagv6", vlan.Untagger, { tag=conf.v6_vlan_tag })
      config.app(c, "tagv4", vlan.Tagger, { tag=conf.v4_vlan_tag })
      config.app(c, "tagv6", vlan.Tagger, { tag=conf.v6_vlan_tag })
   end

   local sources = { "capturev4.output", "capturev6.output" }
   local sinks = { "output_filev4.input", "output_filev6.input" }

   if conf.vlan_tagging then
      sources = { "untagv4.output", "untagv6.output" }
      sinks = { "tagv4.input", "tagv6.input" }

      config.link(c, "capturev4.output -> untagv4.input")
      config.link(c, "capturev6.output -> untagv6.input")
      config.link(c, "tagv4.output -> output_filev4.input")
      config.link(c, "tagv6.output -> output_filev6.input")
   end

   lwaftr_app_check(c, conf, lwconf, sources, sinks)
end<|MERGE_RESOLUTION|>--- conflicted
+++ resolved
@@ -28,20 +28,12 @@
    return dir_exists(("%s/%s"):format(devices, pci_addr))
 end
 
-<<<<<<< HEAD
-local function fatal (msg)
-   print(msg)
-   main.exit(1)
-end
-
 local function subset (keys, conf)
    local ret = {}
    for k,_ in pairs(keys) do ret[k] = conf[k] end
    return ret
 end
 
-=======
->>>>>>> bd2ea9e0
 local function load_driver (pciaddr)
    local device_info = pci.device_info(pciaddr)
    return require(device_info.driver).driver
